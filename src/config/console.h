#ifndef CONFIG_CONSOLE_H
#define CONFIG_CONSOLE_H

/** @file
 *
 * Console configuration
 *
 * These options specify the console types that iPXE will use for
 * interaction with the user.
 *
 */

FILE_LICENCE ( GPL2_OR_LATER_OR_UBDL );

#include <config/defaults.h>

<<<<<<< HEAD
//#define	CONSOLE_PCBIOS		/* Default BIOS console */
#define	CONSOLE_SERIAL		/* Serial port */
//#define	CONSOLE_DIRECT_VGA	/* Direct access to VGA card */
//#define	CONSOLE_PC_KBD		/* Direct access to PC keyboard */
=======
/*
 * Default console types
 *
 * These are all enabled by default for the appropriate platforms.
 * You may disable them if needed.
 *
 */

//#undef	CONSOLE_PCBIOS		/* Default BIOS console */
//#undef	CONSOLE_EFI		/* Default EFI console */
//#undef	CONSOLE_LINUX		/* Default Linux console */

/*
 * Additional console types
 *
 * These are not enabled by default, but may be useful in your
 * environment.
 *
 */

//#define	CONSOLE_SERIAL		/* Serial port console */
//#define	CONSOLE_FRAMEBUFFER	/* Graphical framebuffer console */
>>>>>>> 26050fd4
//#define	CONSOLE_SYSLOG		/* Syslog console */
//#define	CONSOLE_SYSLOGS		/* Encrypted syslog console */
//#define	CONSOLE_VMWARE		/* VMware logfile console */
//#define	CONSOLE_DEBUGCON	/* Bochs/QEMU/KVM debug port console */
//#define	CONSOLE_INT13		/* INT13 disk log console */

/*
 * Very obscure console types
 *
 * You almost certainly do not need to enable these.
 *
 */

//#define	CONSOLE_DIRECT_VGA	/* Direct access to VGA card */
//#define	CONSOLE_PC_KBD		/* Direct access to PC keyboard */

/* Keyboard map (available maps in hci/keymap/) */
#define	KEYBOARD_MAP	us

/* Control which syslog() messages are generated.
 *
 * Note that this is not related in any way to CONSOLE_SYSLOG.
 */
#define	LOG_LEVEL	LOG_NONE

#include <config/named.h>
#include NAMED_CONFIG(console.h)
#include <config/local/console.h>
#include LOCAL_NAMED_CONFIG(console.h)

#endif /* CONFIG_CONSOLE_H */<|MERGE_RESOLUTION|>--- conflicted
+++ resolved
@@ -14,12 +14,6 @@
 
 #include <config/defaults.h>
 
-<<<<<<< HEAD
-//#define	CONSOLE_PCBIOS		/* Default BIOS console */
-#define	CONSOLE_SERIAL		/* Serial port */
-//#define	CONSOLE_DIRECT_VGA	/* Direct access to VGA card */
-//#define	CONSOLE_PC_KBD		/* Direct access to PC keyboard */
-=======
 /*
  * Default console types
  *
@@ -42,7 +36,6 @@
 
 //#define	CONSOLE_SERIAL		/* Serial port console */
 //#define	CONSOLE_FRAMEBUFFER	/* Graphical framebuffer console */
->>>>>>> 26050fd4
 //#define	CONSOLE_SYSLOG		/* Syslog console */
 //#define	CONSOLE_SYSLOGS		/* Encrypted syslog console */
 //#define	CONSOLE_VMWARE		/* VMware logfile console */
