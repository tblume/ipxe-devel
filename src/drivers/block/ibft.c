--- conflicted
+++ resolved
@@ -312,14 +312,8 @@
 	ibft_set_ipaddr_setting ( NULL, &nic->dns[0], &dns_setting,
 				  ( sizeof ( nic->dns ) /
 				    sizeof ( nic->dns[0] ) ) );
-<<<<<<< HEAD
-	DBG ( "iBFT NIC[%d] DNS = %s", nic->header.index,
-	      ibft_ipaddr ( &nic->dns[0] ) );
-
-=======
 	ibft_set_ipaddr_setting ( parent, &nic->dhcp, &dhcp_server_setting, 1 );
 	DBG ( "iBFT NIC DNS = %s", ibft_ipaddr ( &nic->dns[0] ) );
->>>>>>> 26050fd4
 	DBG ( ", %s\n", ibft_ipaddr ( &nic->dns[1] ) );
 
 	/* Derive subnet mask prefix from subnet mask */
